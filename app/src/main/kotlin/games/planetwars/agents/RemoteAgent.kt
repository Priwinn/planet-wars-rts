package games.planetwars.agents


import games.planetwars.agents.Action
import games.planetwars.agents.PlanetWarsAgent
import games.planetwars.agents.random.PureRandomAgent
import games.planetwars.core.*
import games.planetwars.runners.GameRunnerCoRoutines
import io.ktor.client.*
import io.ktor.client.engine.cio.*
import io.ktor.client.plugins.websocket.*
import io.ktor.websocket.*
import json_rmi.*
import kotlinx.coroutines.runBlocking
import kotlinx.serialization.json.JsonObject
import kotlinx.serialization.json.jsonObject

fun main() {
    val agent1 = RemoteAgent("games.planetwars.agents.random.CarefulRandomAgent")
    val agent2 = PureRandomAgent()
    val gameParams = GameParams(
        numPlanets = 4,
        initialNeutralRatio = 0.0,
        maxTicks = 20,
    )
    val runner = GameRunnerCoRoutines(agent1, agent2, gameParams)
    val forwardModel = runner.runGame()
    println("Game over! Final state: $forwardModel")

}

class RemoteAgent(
    private val className: String,
    private val port: Int = 8080,
    private val logger: JsonLogger = JsonLogger(), // default: ignore = true
    private val debug: Boolean = false, 
) : PlanetWarsPlayer() {

    private val serverUrl: String = "ws://localhost:$port/ws"
    private lateinit var session: DefaultClientWebSocketSession
    private lateinit var client: HttpClient
    private lateinit var objectId: String

    private fun ensureConnected() {
        if (!::client.isInitialized) {
            client = HttpClient(CIO) { install(WebSockets) }
        }
    }

    override fun prepareToPlayAs(player: Player, params: GameParams, opponent: String?): String {
        runBlocking {
            ensureConnected()
            client.webSocket(serverUrl) {
                session = this
                objectId = initAgent(className)
                invokeRemoteMethod(
                    objectId,
                    method = "prepareToPlayAs",
                    args = listOf(player, params, opponent ?: "Anonymous"),
                    logger = logger,
                )
            }
        }
        return getAgentType()
    }

    override fun getAction(gameState: GameState): Action {
        return runBlocking {
            ensureConnected()
            var action: Action = Action.doNothing()
            client.webSocket(serverUrl) {
                session = this
                val response = invokeRemoteMethod(objectId, "getAction", args = listOf(gameState), logger = logger)
                val jsonResp = json.parseToJsonElement(response).jsonObject
//                print("Received response: $response\n")
                val result = jsonResp["result"]
                if (result != null && result is JsonObject) {
                    action = json.decodeFromJsonElement(Action.serializer(), result)
<<<<<<< HEAD
                    if (debug) println("Action received: $action")
=======
//                    println("Decoded Action: $action")
>>>>>>> bca1d5f1
                }
            }
            action
        }
    }

//    override fun getAgentType(): String = "Remote[$className]"

    override fun getAgentType(): String = runBlocking {
        ensureConnected()
        if (!::objectId.isInitialized) {
            // call prepare to play as
            prepareToPlayAs(Player.Player1, GameParams(), opponent = "RemoteAgent")
        }
        println("In Remote Agent, object id: $objectId")
        var agentType = "Remote[$className]" // fallback
        client.webSocket(serverUrl) {
            session = this
            val response = invokeRemoteMethod(objectId, "getAgentType", args = emptyList(), logger = logger)
            val jsonResp = json.parseToJsonElement(response).jsonObject
            val result = jsonResp["result"]
            if (result != null && result.toString().isNotBlank()) {
                agentType = result.toString().trim('"')  // remove surrounding quotes
            }
        }
        "$agentType (Remote)"
    }

    override fun processGameOver(finalState: GameState) {
        runBlocking {
            ensureConnected()
            client.webSocket(serverUrl) {
                session = this
                invokeRemoteMethod(
                    objectId = objectId,
                    method = "processGameOver",
                    args = listOf(finalState),
                    logger = logger,
                )
                endAgent(objectId)
            }
            client.close()
        }
    }
}<|MERGE_RESOLUTION|>--- conflicted
+++ resolved
@@ -76,11 +76,7 @@
                 val result = jsonResp["result"]
                 if (result != null && result is JsonObject) {
                     action = json.decodeFromJsonElement(Action.serializer(), result)
-<<<<<<< HEAD
                     if (debug) println("Action received: $action")
-=======
-//                    println("Decoded Action: $action")
->>>>>>> bca1d5f1
                 }
             }
             action
