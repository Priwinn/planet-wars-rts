--- conflicted
+++ resolved
@@ -17,13 +17,8 @@
     val gameParams = GameParams(numPlanets = 20, maxTicks = 2000)
 //    val agent1 = DoNothingAgent()
 //    val agent1 = PureRandomAgent()
-<<<<<<< HEAD
-    val agent2 = GreedyHeuristicAgent()
-    val agent1 = RemoteAgent("<specified by remote server>", port = 8080)
-=======
     val agent1 = GreedyHeuristicAgent()
     val agent2 = RemoteAgent("<specified by remote server>", port = 9006)
->>>>>>> 34cd0bc3
     val gameRunner = GameRunnerCoRoutines(agent1, agent2, gameParams, timeoutMillis = 10)
     val finalModel = gameRunner.runGame()
     println("Game over!")
