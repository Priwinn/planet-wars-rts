import subprocess
from pathlib import Path
from typing import Optional
<<<<<<< HEAD
from agent_entry import AgentEntry  # Assuming AgentEntry is defined elsewhere
import os
=======
from runner_utils.clone_utils import robust_clone_and_build
>>>>>>> 34cd0bc3


# def run_command(cmd: list[str], cwd: Optional[Path] = None):
#     print(f"Running: {' '.join(cmd)} (in {cwd or Path.cwd()})")
#     subprocess.run(cmd, check=True, cwd=cwd)


from pathlib import Path
from runner_utils.agent_entry import AgentEntry
from runner_utils.utils import run_command, find_free_port
from util.scan_closed_issues_for_results import load_github_token

import subprocess


def launch_agent(agent: AgentEntry, base_dir: Path):
    from util.scan_closed_issues_for_results import load_github_token
    github_token = load_github_token()

    repo_dir = robust_clone_and_build(agent, base_dir, github_token)
    if repo_dir is None:
        raise RuntimeError(f"Failed to prepare {agent.id}")

<<<<<<< HEAD
    if gradlew_path.exists():
        gradle_cmd = "gradlew.bat" if os.name == 'nt' else "./gradlew"
        run_command([gradle_cmd, "build"], cwd=repo_dir)
    else:
        raise RuntimeError(f"{gradlew_path} does not exist. Ensure the repo contains the Gradle wrapper.")
=======
    port = agent.port or find_free_port()
    agent.port = port
>>>>>>> 34cd0bc3

    image_name = f"game-server-{agent.id}"
    container_name = f"container-{agent.id}"

    run_command(["podman", "build", "-t", image_name, "."], cwd=repo_dir)

    try:
        run_command(["podman", "rm", "-f", container_name])
    except subprocess.CalledProcessError:
        pass

    run_command([
        "podman", "run", "-d",
        "-p", f"{port}:8080",
        "--name", container_name,
        image_name
    ])

    print(f"🚀 Agent {agent.id} is running at http://localhost:{port}")<|MERGE_RESOLUTION|>--- conflicted
+++ resolved
@@ -1,12 +1,7 @@
 import subprocess
 from pathlib import Path
 from typing import Optional
-<<<<<<< HEAD
-from agent_entry import AgentEntry  # Assuming AgentEntry is defined elsewhere
-import os
-=======
 from runner_utils.clone_utils import robust_clone_and_build
->>>>>>> 34cd0bc3
 
 
 # def run_command(cmd: list[str], cwd: Optional[Path] = None):
@@ -30,16 +25,8 @@
     if repo_dir is None:
         raise RuntimeError(f"Failed to prepare {agent.id}")
 
-<<<<<<< HEAD
-    if gradlew_path.exists():
-        gradle_cmd = "gradlew.bat" if os.name == 'nt' else "./gradlew"
-        run_command([gradle_cmd, "build"], cwd=repo_dir)
-    else:
-        raise RuntimeError(f"{gradlew_path} does not exist. Ensure the repo contains the Gradle wrapper.")
-=======
     port = agent.port or find_free_port()
     agent.port = port
->>>>>>> 34cd0bc3
 
     image_name = f"game-server-{agent.id}"
     container_name = f"container-{agent.id}"
